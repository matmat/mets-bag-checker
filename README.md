--- conflicted
+++ resolved
@@ -33,15 +33,8 @@
 2. Specify the nature of the package (directory or ZIP container).
 3. Choose the directories or ZIP files that you want to analyze. You can do this several times, directories or ZIP files will be added to the list.
 4. Select the actions the tool should perform.
-<<<<<<< HEAD
 5. Click on "Launch the test".
-6. When the test is completed, the result of the tests are displayed in the table. 
-7. In addition, you can click on the button "Select the location for the report file." to save the report.
-8. If you need to start again the IPs selection step, you can click on "Clear the list of IPs" button.
-=======
-5. Click on "Launch the test". The packages to be analyzed will be identified based on the name of the METS manifest (if the packages are directories) or on the `.zip` extension (if the packages are ZIP containers).
 6. When the test is completed, you can click on the button "Select the location for the report file." to save the report.
->>>>>>> ff612040
 
 ### Python module
 The file mets.py can be used as a python module: run
